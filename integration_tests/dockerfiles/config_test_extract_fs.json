[
  {
    "Image1": "gcr.io/kbuild-test/docker-extract-filesystem:latest",
    "Image2": "gcr.io/kbuild-test/kbuild-extract-filesystem:latest",
    "DiffType": "File",
    "Diff": {
      "Adds": [
        {
          "Name": "/workspace",
<<<<<<< HEAD
          "Size": 16289150
=======
          "Size": 16298144
>>>>>>> fe7c61ba
        },
        {
          "Name": "/workspace/Dockerfile",
          "Size": 0
        },
        {
          "Name": "/workspace/executor",
<<<<<<< HEAD
          "Size": 16289150
=======
          "Size": 16298144
>>>>>>> fe7c61ba
        }
      ],
      "Dels": [
        {
          "Name": "/dev",
          "Size": 0
        },
        {
          "Name": "/etc/hosts",
          "Size": 109
        },
        {
          "Name": "/etc/resolv.conf",
          "Size": 38
        },
        {
          "Name": "/proc",
          "Size": 0
        },
        {
          "Name": "/sys",
          "Size": 0
        }
      ],
      "Mods": null
    }
  }
]<|MERGE_RESOLUTION|>--- conflicted
+++ resolved
@@ -4,50 +4,8 @@
     "Image2": "gcr.io/kbuild-test/kbuild-extract-filesystem:latest",
     "DiffType": "File",
     "Diff": {
-      "Adds": [
-        {
-          "Name": "/workspace",
-<<<<<<< HEAD
-          "Size": 16289150
-=======
-          "Size": 16298144
->>>>>>> fe7c61ba
-        },
-        {
-          "Name": "/workspace/Dockerfile",
-          "Size": 0
-        },
-        {
-          "Name": "/workspace/executor",
-<<<<<<< HEAD
-          "Size": 16289150
-=======
-          "Size": 16298144
->>>>>>> fe7c61ba
-        }
-      ],
-      "Dels": [
-        {
-          "Name": "/dev",
-          "Size": 0
-        },
-        {
-          "Name": "/etc/hosts",
-          "Size": 109
-        },
-        {
-          "Name": "/etc/resolv.conf",
-          "Size": 38
-        },
-        {
-          "Name": "/proc",
-          "Size": 0
-        },
-        {
-          "Name": "/sys",
-          "Size": 0
-        }
-      ],
+      "Adds": null,
+      "Dels": null,
       "Mods": null
     }
   }
