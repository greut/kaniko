/*
Copyright 2018 Google LLC

Licensed under the Apache License, Version 2.0 (the "License");
you may not use this file except in compliance with the License.
You may obtain a copy of the License at

    http://www.apache.org/licenses/LICENSE-2.0

Unless required by applicable law or agreed to in writing, software
distributed under the License is distributed on an "AS IS" BASIS,
WITHOUT WARRANTIES OR CONDITIONS OF ANY KIND, either express or implied.
See the License for the specific language governing permissions and
limitations under the License.
*/

package commands

import (
	"github.com/containers/image/manifest"
	"github.com/docker/docker/builder/dockerfile/instructions"
	"github.com/pkg/errors"
)

type DockerCommand interface {
	// ExecuteCommand is responsible for:
	// 	1. Making required changes to the filesystem (ex. copying files for ADD/COPY or setting ENV variables)
	//  2. Updating metadata fields in the config
	// It should not change the config history.
	ExecuteCommand(*manifest.Schema2Config) error
	// The config history has a "created by" field, should return information about the command
	CreatedBy() string
	// A list of files to snapshot, empty for metadata commands or nil if we don't know
	FilesToSnapshot() []string
}

func GetCommand(cmd instructions.Command, buildcontext string) (DockerCommand, error) {
	switch c := cmd.(type) {
	case *instructions.RunCommand:
		return &RunCommand{cmd: c}, nil
	case *instructions.CopyCommand:
		return &CopyCommand{cmd: c, buildcontext: buildcontext}, nil
	case *instructions.ExposeCommand:
		return &ExposeCommand{cmd: c}, nil
	case *instructions.EnvCommand:
		return &EnvCommand{cmd: c}, nil
<<<<<<< HEAD
	case *instructions.WorkdirCommand:
		return &WorkdirCommand{cmd: c}, nil
=======
	case *instructions.CmdCommand:
		return &CmdCommand{cmd: c}, nil
	case *instructions.EntrypointCommand:
		return &EntrypointCommand{cmd: c}, nil
>>>>>>> 01df1062
	case *instructions.LabelCommand:
		return &LabelCommand{cmd: c}, nil
	}
	return nil, errors.Errorf("%s is not a supported command", cmd.Name())
}<|MERGE_RESOLUTION|>--- conflicted
+++ resolved
@@ -44,15 +44,12 @@
 		return &ExposeCommand{cmd: c}, nil
 	case *instructions.EnvCommand:
 		return &EnvCommand{cmd: c}, nil
-<<<<<<< HEAD
 	case *instructions.WorkdirCommand:
 		return &WorkdirCommand{cmd: c}, nil
-=======
 	case *instructions.CmdCommand:
 		return &CmdCommand{cmd: c}, nil
 	case *instructions.EntrypointCommand:
 		return &EntrypointCommand{cmd: c}, nil
->>>>>>> 01df1062
 	case *instructions.LabelCommand:
 		return &LabelCommand{cmd: c}, nil
 	}
